--- conflicted
+++ resolved
@@ -16,21 +16,14 @@
     "@tailwindcss/forms": "^0.5.10",
     "@tailwindcss/typography": "^0.5.19",
     "axios": "^1.12.2",
-<<<<<<< HEAD
-=======
     "clsx": "^2.1.1",
->>>>>>> 87e723a3
     "framer-motion": "^12.23.24",
     "lucide-react": "^0.545.0",
     "next": "15.5.5",
     "react": "19.1.0",
     "react-dom": "19.1.0",
     "recharts": "^3.2.1",
-<<<<<<< HEAD
-    "zustand": "^5.0.8"
-=======
     "tailwind-merge": "^3.3.1"
->>>>>>> 87e723a3
   },
   "devDependencies": {
     "@eslint/eslintrc": "^3",
